--- conflicted
+++ resolved
@@ -1,4 +1,3 @@
-<<<<<<< HEAD
 <?xml version="1.0" encoding="utf-16"?>
 <Configuration>
 <ViewDefinitions>
@@ -107,54 +106,4 @@
   </TableControl>
 </View>
 </ViewDefinitions>
-</Configuration>	
-=======
-<?xml version="1.0" encoding="utf-8"?>
-<Configuration>
-<ViewDefinitions>
-<!-- sqlcollective.dbatools.Configuration.Config -->
-<View>
-  <Name>sqlcollective.dbatools.Configuration.Config</Name>
-  <ViewSelectedBy>
-    <TypeName>sqlcollective.dbatools.Configuration.Config</TypeName>
-  </ViewSelectedBy>
-  <TableControl>
-    <AutoSize />
-    <TableHeaders>
-      <TableColumnHeader>
-	    <Label>Name</Label>
-      </TableColumnHeader>
-      <TableColumnHeader>
-      </TableColumnHeader>
-      <TableColumnHeader>
-	    <Alignment>Left</Alignment>
-      </TableColumnHeader>
-      <TableColumnHeader>
-	    <Alignment>Left</Alignment>
-      </TableColumnHeader>
-    </TableHeaders>
-    <TableRowEntries>
-      <TableRowEntry>
-        <TableColumnItems>
-          <TableColumnItem>
-            <ScriptBlock>
-              $_.Module + "." + $_.Name
-            </ScriptBlock>
-          </TableColumnItem>
-          <TableColumnItem>
-            <PropertyName>Type</PropertyName>
-          </TableColumnItem>
-          <TableColumnItem>
-            <PropertyName>Value</PropertyName>
-          </TableColumnItem>
-          <TableColumnItem>
-            <PropertyName>Description</PropertyName>
-          </TableColumnItem>
-        </TableColumnItems>
-      </TableRowEntry>
-    </TableRowEntries>
-  </TableControl>
-</View>
-</ViewDefinitions>
-</Configuration>
->>>>>>> 05a1acc2
+</Configuration>